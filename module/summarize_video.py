import os
import argparse
import re
<<<<<<< HEAD
from pathlib import Path
from tempfile import TemporaryDirectory
from typing import Optional, Tuple

=======
>>>>>>> 58011c0e
import google.generativeai as genai
from youtube_transcript_api import YouTubeTranscriptApi
from pytube import YouTube
from yt_dlp import YoutubeDL
from yt_dlp.utils import DownloadError

# 匯入 Whisper 函式庫，並處理可能未安裝的情況
try:
    import whisper
    WHISPER_AVAILABLE = True
except ImportError:
    print("警告：Whisper 函式庫未安裝，語音轉文字的備用方案將無法使用。")
    print("請執行: pip install git+https://github.com/openai/whisper.git")
    WHISPER_AVAILABLE = False


# --- 設定區 ---
# 從環境變數讀取 API 金鑰
GEMINI_API_KEY = os.getenv("GEMINI_API_KEY")


<<<<<<< HEAD
def get_youtube_content(video_id: str):
    try:
        title = YouTube(f"https://www.youtube.com/watch?v={video_id}").title
    except VideoUnavailable as e:
        return None, None, f"錯誤：無法存取影片 '{video_id}'。詳細原因: {e}"
    except Exception as e:
        return None, None, f"錯誤：無法載入影片 '{video_id}' 的資訊。詳細原因: {e}"

    try:
        transcripts = YouTubeTranscriptApi.list_transcripts(video_id)
        try:
            # Try native Chinese transcript first
            transcript = transcripts.find_transcript(['zh-Hant', 'zh-TW', 'zh-CN']).fetch()
        except NoTranscriptFound:
            # Try to translate an existing transcript into Chinese
            transcript = (transcripts.find_transcript(['en', 'ja', 'auto'])
                           .translate('zh-Hant')
                           .fetch())
        text = "\n".join(item["text"] for item in transcript)
        return title, text, None
    except (NoTranscriptFound, TranscriptsDisabled) as transcript_error:
        print(
            f"偵測到官方字幕不可用（{transcript_error}），改用 yt-dlp + Whisper 進行備援轉錄..."
        )
        transcript_text, fallback_error = generate_transcript_with_whisper(video_id)
        if transcript_text:
            return title, transcript_text, None
        error_message = (
            "錯誤：影片沒有可用字幕，且備援語音轉文字流程失敗。"
            f" 原始錯誤: {transcript_error}; 備援錯誤: {fallback_error}"
        )
        return title, None, error_message
    except Exception as e:
        return title, None, f"錯誤：無法獲取影片 '{video_id}' 的內容。詳細原因: {e}"

=======
>>>>>>> 58011c0e
def get_video_id(url):
    """從各種 YouTube URL 格式中解析出 video_id"""
    patterns = [
        r'(?:https?:\/\/)?(?:www\.)?youtube\.com\/watch\?v=([a-zA-Z0-9_-]{11})',
        r'(?:https?:\/\/)?youtu\.be\/([a-zA-Z0-9_-]{11})',
        r'(?:https?:\/\/)?(?:www\.)?youtube\.com\/shorts\/([a-zA-Z0-9_-]{11})'
    ]
    for pattern in patterns:
        match = re.search(pattern, url)
        if match:
            return match.group(1)
    return None

def get_youtube_content(video_id):
    """
    (升級版) 根據 video_id 取得影片標題和逐字稿。
    Plan A: 嘗試抓取官方 CC 字幕。
    Plan B: 如果 Plan A 失敗，則下載音訊並使用 Whisper 進行語音轉文字。
    """
    try:
        # 使用 Pytube 獲取影片標題，這一步總需要執行
        yt = YouTube(f"https://www.youtube.com/watch?v={video_id}")
        title = yt.title
        transcript = None

        # --- Plan A: 嘗試抓取官方 CC 字幕 ---
        print("正在嘗試抓取官方字幕 (Plan A)...")
        try:
            transcript_list = YouTubeTranscriptApi.get_transcript(video_id, languages=['zh-TW', 'zh-Hant', 'en', 'zh-Hans'])
            transcript = " ".join([item['text'] for item in transcript_list])
            print("成功抓取官方字幕！")
        except Exception as e:
            print(f"Plan A 失敗：找不到官方字幕 ({e})。")
            transcript = None

        # --- Plan B: 如果 Plan A 失敗，啟動語音轉文字 ---
        if not transcript:
            print("正在啟動語音轉文字備用方案 (Plan B)...")
            if not WHISPER_AVAILABLE:
                raise Exception("Whisper 函式庫未安裝，無法執行 Plan B。")

            # 1. 下載音訊
            print("正在下載音訊...")
            audio_stream = yt.streams.filter(only_audio=True).first()
            temp_dir = "temp_audio"
            if not os.path.exists(temp_dir):
                os.makedirs(temp_dir)
            audio_file = audio_stream.download(output_path=temp_dir)
            
            # 2. 使用 Whisper 轉錄
            print("正在使用 Whisper 進行語音轉文字，這可能需要一些時間...")
            model = whisper.load_model("base") # "base" 模型速度快，效果不錯
            result = model.transcribe(audio_file)
            transcript = result['text']
            
            # 3. 清理暫存檔案
            os.remove(audio_file)
            print("Plan B 執行完畢！")

        return title, transcript

    except Exception as e:
        error_message = f"錯誤：處理影片 '{video_id}' 時發生無法恢復的錯誤。\n詳細原因: {e}"
        return None, error_message


def get_summary_from_gemini(content, api_key):
    """將內容傳送給 Gemini API 以獲取摘要"""
    if not api_key:
        return "錯誤：找不到 GEMINI_API_KEY。請確認已設定環境變數。"
    try:
        genai.configure(api_key=api_key)
        model = genai.GenerativeModel('gemini-pro')
        prompt = f"""
        請扮演一位專業的內容分析師。
        請將以下的 YouTube 影片逐字稿，整理成一份清晰、易於理解的條列式重點摘要（3到5點）。
        摘要需使用繁體中文。
        --- 逐字稿開始 ---
        {content}
        --- 逐字稿結束 ---
        重點摘要：
        """
        print("\n正在呼叫 AI 產生摘要，請稍候...")
        response = model.generate_content(prompt)
        return response.text
    except Exception as e:
        return f"錯誤：呼叫 Gemini API 失敗。詳細原因: {e}"


def load_whisper_model():
    """Lazy-load Whisper 模型，避免在未安裝時崩潰"""
    global _WHISPER_MODEL, _WHISPER_IMPORT_FAILED

    if _WHISPER_MODEL is not None:
        return _WHISPER_MODEL

    if _WHISPER_IMPORT_FAILED:
        raise RuntimeError("Whisper 模組先前載入失敗，請確認已安裝 openai-whisper。")

    try:
        import whisper  # type: ignore
    except ImportError as exc:  # pragma: no cover - 依賴於外部環境
        _WHISPER_IMPORT_FAILED = True
        raise RuntimeError(
            "Whisper 模組未安裝。請執行 `pip install openai-whisper`。"
        ) from exc

    try:
        _WHISPER_MODEL = whisper.load_model(WHISPER_MODEL_NAME)
    except Exception as exc:  # pragma: no cover - 實際錯誤依環境而定
        _WHISPER_IMPORT_FAILED = True
        raise RuntimeError(f"Whisper 模型載入失敗：{exc}") from exc

    return _WHISPER_MODEL


def download_audio_with_ytdlp(video_id: str, output_dir: Path) -> Path:
    """使用 yt-dlp 下載指定影片的最佳音訊"""
    video_url = f"https://www.youtube.com/watch?v={video_id}"
    output_dir.mkdir(parents=True, exist_ok=True)

    options = {
        "format": "bestaudio/best",
        "outtmpl": str(output_dir / "%(id)s.%(ext)s"),
        "noplaylist": True,
        "quiet": True,
        "no_warnings": True,
    }

    try:
        with YoutubeDL(options) as ydl:
            ydl.download([video_url])
    except DownloadError as exc:
        raise RuntimeError(f"yt-dlp 下載音訊失敗：{exc}") from exc

    downloaded_files = list(output_dir.glob(f"{video_id}.*"))
    if not downloaded_files:
        raise RuntimeError("yt-dlp 下載完成，但找不到音訊檔案。")

    return downloaded_files[0]


def transcribe_audio_with_whisper(audio_path: Path) -> str:
    """使用 Whisper 對音訊檔進行轉錄"""
    model = load_whisper_model()
    result = model.transcribe(str(audio_path))
    text = result.get("text", "").strip()
    if not text:
        raise RuntimeError("Whisper 未能產生有效的逐字稿。")
    return text


def generate_transcript_with_whisper(video_id: str) -> Tuple[Optional[str], Optional[str]]:
    """利用 yt-dlp + Whisper 取得影片的備援逐字稿"""
    try:
        with TemporaryDirectory() as tmp_dir:
            tmp_path = Path(tmp_dir)
            audio_file = download_audio_with_ytdlp(video_id, tmp_path)
            transcript_text = transcribe_audio_with_whisper(audio_file)
            return transcript_text, None
    except Exception as exc:
        return None, str(exc)

def main():
    """程式主進入點"""
    parser = argparse.ArgumentParser(description="輸入一個 YouTube 影片網址，產生影片的 AI 摘要。")
    parser.add_argument("video_url", type=str, help="要進行摘要的 YouTube 影片網址。")
    args = parser.parse_args()

    video_id = get_video_id(args.video_url)
    if not video_id:
        print("錯誤：無法從輸入的網址中解析出有效的 YouTube Video ID。")
        return

    print(f"正在處理影片 ID: {video_id}")
    
    title, content = get_youtube_content(video_id)

    if title and content: # 成功獲取到標題和內容
        summary = get_summary_from_gemini(content, GEMINI_API_KEY)
        
        print("\n==================================================")
        print(f"影片標題： {title}")
        print("==================================================")
        print("\n--- AI 重點摘要 ---\n")
        print(summary)
        print("\n-------------------\n")
        # 如果需要，可以取消下一行的註解來顯示完整逐字稿
        # print(f"\n--- 完整逐字稿 ---\n\n{content}")
        print("==================================================")
    else: # 如果 get_youtube_content 回傳了錯誤訊息
        print(f"\n處理失敗：{content}")

if __name__ == "__main__":
    main()<|MERGE_RESOLUTION|>--- conflicted
+++ resolved
@@ -1,13 +1,7 @@
 import os
 import argparse
 import re
-<<<<<<< HEAD
-from pathlib import Path
-from tempfile import TemporaryDirectory
-from typing import Optional, Tuple
-
-=======
->>>>>>> 58011c0e
+
 import google.generativeai as genai
 from youtube_transcript_api import YouTubeTranscriptApi
 from pytube import YouTube
@@ -29,44 +23,6 @@
 GEMINI_API_KEY = os.getenv("GEMINI_API_KEY")
 
 
-<<<<<<< HEAD
-def get_youtube_content(video_id: str):
-    try:
-        title = YouTube(f"https://www.youtube.com/watch?v={video_id}").title
-    except VideoUnavailable as e:
-        return None, None, f"錯誤：無法存取影片 '{video_id}'。詳細原因: {e}"
-    except Exception as e:
-        return None, None, f"錯誤：無法載入影片 '{video_id}' 的資訊。詳細原因: {e}"
-
-    try:
-        transcripts = YouTubeTranscriptApi.list_transcripts(video_id)
-        try:
-            # Try native Chinese transcript first
-            transcript = transcripts.find_transcript(['zh-Hant', 'zh-TW', 'zh-CN']).fetch()
-        except NoTranscriptFound:
-            # Try to translate an existing transcript into Chinese
-            transcript = (transcripts.find_transcript(['en', 'ja', 'auto'])
-                           .translate('zh-Hant')
-                           .fetch())
-        text = "\n".join(item["text"] for item in transcript)
-        return title, text, None
-    except (NoTranscriptFound, TranscriptsDisabled) as transcript_error:
-        print(
-            f"偵測到官方字幕不可用（{transcript_error}），改用 yt-dlp + Whisper 進行備援轉錄..."
-        )
-        transcript_text, fallback_error = generate_transcript_with_whisper(video_id)
-        if transcript_text:
-            return title, transcript_text, None
-        error_message = (
-            "錯誤：影片沒有可用字幕，且備援語音轉文字流程失敗。"
-            f" 原始錯誤: {transcript_error}; 備援錯誤: {fallback_error}"
-        )
-        return title, None, error_message
-    except Exception as e:
-        return title, None, f"錯誤：無法獲取影片 '{video_id}' 的內容。詳細原因: {e}"
-
-=======
->>>>>>> 58011c0e
 def get_video_id(url):
     """從各種 YouTube URL 格式中解析出 video_id"""
     patterns = [
