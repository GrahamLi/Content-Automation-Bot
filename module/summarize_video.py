import os
import argparse
import re
import importlib
from pathlib import Path
from tempfile import TemporaryDirectory
from typing import Optional, Tuple

import google.generativeai as genai
from youtube_transcript_api import (
    YouTubeTranscriptApi,
    NoTranscriptFound,
    TranscriptsDisabled,
    VideoUnavailable,
)
from pytube import YouTube

# --- 設定區 ---
# 從環境變數讀取 API 金鑰
GEMINI_API_KEY = os.getenv("GEMINI_API_KEY")
WHISPER_MODEL_NAME = os.getenv("WHISPER_MODEL", "base")
_WHISPER_MODEL = None
_WHISPER_IMPORT_FAILED = False

def get_video_id(url):
    """從各種 YouTube URL 格式中解析出 video_id"""
    # 正則表達式，匹配各種 YouTube 網址
    patterns = [
        r'(?:https?:\/\/)?(?:www\.)?youtube\.com\/watch\?v=([a-zA-Z0-9_-]{11})',
        r'(?:https?:\/\/)?youtu\.be\/([a-zA-Z0-9_-]{11})',
        r'(?:https?:\/\/)?(?:www\.)?youtube\.com\/shorts\/([a-zA-Z0-9_-]{11})'
    ]
    for pattern in patterns:
        match = re.search(pattern, url)
        if match:
            return match.group(1)
    return None

<<<<<<< HEAD
def _load_whisper_model():
    """載入 Whisper 模型（若可用）。"""
    global _WHISPER_MODEL, _WHISPER_IMPORT_FAILED

    if _WHISPER_MODEL is not None:
        return _WHISPER_MODEL

    if _WHISPER_IMPORT_FAILED:
        return None

    try:
        whisper_module = importlib.import_module("whisper")
    except ImportError:
        print("警告：未安裝 whisper 套件，無法使用離線語音轉文字備援。")
        _WHISPER_IMPORT_FAILED = True
        return None

    try:
        _WHISPER_MODEL = whisper_module.load_model(WHISPER_MODEL_NAME)
    except Exception as exc:
        print(f"警告：Whisper 模型載入失敗（{exc}），無法使用離線語音轉文字備援。")
        _WHISPER_IMPORT_FAILED = True
        return None

    return _WHISPER_MODEL


def _download_audio_with_ytdlp(video_url: str, download_dir: Path) -> Optional[Path]:
    """使用 yt-dlp 下載影片的音訊檔。"""
    try:
        from yt_dlp import YoutubeDL
    except ImportError:
        print("警告：未安裝 yt-dlp 套件，無法下載音訊。")
        return None

    ydl_opts = {
        "format": "bestaudio/best",
        "outtmpl": str(download_dir / "%(id)s.%(ext)s"),
        "quiet": True,
        "no_warnings": True,
        "noplaylist": True,
        "postprocessors": [
            {
                "key": "FFmpegExtractAudio",
                "preferredcodec": "mp3",
                "preferredquality": "192",
            }
        ],
    }

    try:
        with YoutubeDL(ydl_opts) as ydl:
            info = ydl.extract_info(video_url, download=True)
            video_id = info.get("id")
    except Exception as exc:
        print(f"警告：下載音訊失敗（{exc}）。")
        return None

    if not video_id:
        return None

    audio_path = download_dir / f"{video_id}.mp3"
    if audio_path.exists():
        return audio_path

    # 若後處理產生不同副檔名，嘗試尋找其他檔案
    for candidate in download_dir.glob(f"{video_id}.*"):
        if candidate.is_file():
            return candidate

    return None


def _transcribe_audio(audio_path: Path) -> Optional[str]:
    """利用 Whisper 將音訊檔轉為文字。"""
    model = _load_whisper_model()
    if model is None:
        return None

    try:
        result = model.transcribe(str(audio_path))
        text = result.get("text", "")
    except Exception as exc:
        print(f"警告：Whisper 轉寫失敗（{exc}）。")
        return None

    return text.strip() or None


def _transcribe_with_offline_fallback(video_id: str) -> Optional[str]:
    """當無法取得官方逐字稿時，改以下載音訊並離線轉寫。"""
    video_url = f"https://www.youtube.com/watch?v={video_id}"

    with TemporaryDirectory() as tmp_dir:
        audio_path = _download_audio_with_ytdlp(video_url, Path(tmp_dir))
        if not audio_path:
            return None

        return _transcribe_audio(audio_path)


def get_youtube_content(video_id: str) -> Tuple[Optional[str], Optional[str]]:
    """根據 video_id 取得影片標題和逐字稿，必要時使用離線備援。"""
    video_url = f"https://www.youtube.com/watch?v={video_id}"

    try:
        yt = YouTube(video_url)
        title = yt.title
    except Exception as exc:
        print(f"錯誤：無法獲取影片 '{video_id}' 的標題。詳細原因: {exc}")
        title = None

    transcript = None

    try:
        transcript_list = YouTubeTranscriptApi.get_transcript(
            video_id, languages=['zh-TW', 'zh-Hant', 'en', 'zh-Hans']
        )
        transcript = " ".join(item['text'] for item in transcript_list)
    except Exception as exc:
        print(f"警告：官方字幕取得失敗，改用離線語音轉文字備援。詳細原因: {exc}")

    if transcript:
        return title, transcript

    fallback_transcript = _transcribe_with_offline_fallback(video_id)
    if fallback_transcript:
        return title, fallback_transcript

    print(f"錯誤：無法取得影片 '{video_id}' 的文字內容。")
    return title, None
=======
def get_youtube_content(video_id, target_language="zh-Hant"):
    """根據 video_id 取得影片標題和逐字稿。

    Args:
        video_id: YouTube 影片 ID。
        target_language: 希望取得或翻譯的字幕語系，預設為繁體中文。

    Returns:
        tuple[str | None, str | None, str | None]:
            - title: 影片標題（若取得失敗則為 None）。
            - transcript: 取得成功的字幕內容，失敗時為 None。
            - error_message: 取得字幕失敗時給使用者的說明訊息，成功時為 None。
    """

    try:
        yt = YouTube(f"https://www.youtube.com/watch?v={video_id}")
        title = yt.title
    except Exception as exc:  # pragma: no cover - 極少觸發，仍提供說明
        return None, None, f"無法載入影片資訊：{exc}"

    transcript_api = YouTubeTranscriptApi()
    language_preferences = [target_language, "zh-TW", "zh-Hant", "en", "zh-Hans"]

    try:
        transcript_list = _fetch_transcript(transcript_api, video_id, language_preferences)
        transcript = " ".join(item["text"] for item in transcript_list)
        return title, transcript, None
    except NoTranscriptFound:
        return _handle_missing_transcript(transcript_api, video_id, title, target_language)
    except TranscriptsDisabled:
        message = "這支影片的字幕已被停用，無法取得逐字稿。"
        return title, None, message
    except VideoUnavailable:
        message = "影片不存在或已移除，無法取得逐字稿。"
        return None, None, message
    except Exception as exc:  # pragma: no cover - 捕捉其他罕見錯誤
        message = f"取得字幕時發生未知錯誤：{exc}"
        return title, None, message


def _handle_missing_transcript(transcript_api, video_id, title, target_language):
    """當指定語言字幕不存在時嘗試翻譯其他字幕。"""

    try:
        transcripts_obj = _list_available_transcripts(transcript_api, video_id)
    except TranscriptsDisabled:
        message = "這支影片的字幕已被停用，無法取得逐字稿。"
        return title, None, message
    except VideoUnavailable:
        message = "影片不存在或已移除，無法取得逐字稿。"
        return None, None, message
    except Exception as exc:  # pragma: no cover - 捕捉其他罕見錯誤
        message = f"無法取得字幕清單：{exc}"
        return title, None, message

    transcript_list = None

    try:
        transcript_obj = transcripts_obj.find_transcript([target_language])
        transcript_list = _to_raw_transcript(transcript_obj.fetch())
    except NoTranscriptFound:
        transcript_list = None

    if transcript_list is None:
        available_transcripts = list(transcripts_obj)
        for transcript in available_transcripts:
            if not getattr(transcript, "is_translatable", False):
                continue
            try:
                translated = transcript.translate(target_language)
                transcript_list = _to_raw_transcript(translated.fetch())
                break
            except (NoTranscriptFound, TranscriptsDisabled, VideoUnavailable):
                continue
            except Exception:  # pragma: no cover - 忽略其他翻譯錯誤
                continue
    else:
        available_transcripts = list(transcripts_obj)

    if transcript_list:
        transcript = " ".join(item["text"] for item in transcript_list)
        return title, transcript, None

    available_languages = sorted(
        {getattr(t, "language_code", "") for t in available_transcripts if getattr(t, "language_code", "")}
    )

    if available_languages:
        message = (
            "影片僅提供以下語言的字幕，且無法翻譯成"
            f"{_format_target_language(target_language)}： {', '.join(available_languages)}。"
        )
    else:
        message = (
            "這支影片沒有可用的字幕，也無法翻譯成"
            f"{_format_target_language(target_language)}。"
        )

    return title, None, message


def _fetch_transcript(transcript_api, video_id, languages):
    """取得指定語言優先序的字幕內容。"""

    if hasattr(transcript_api, "get_transcript"):
        return transcript_api.get_transcript(video_id, languages=languages)

    if hasattr(YouTubeTranscriptApi, "get_transcript"):
        return YouTubeTranscriptApi.get_transcript(video_id, languages=languages)

    fetched = transcript_api.fetch(video_id, languages=languages)
    return _to_raw_transcript(fetched)


def _list_available_transcripts(transcript_api, video_id):
    """取得可用字幕的 TranscriptList 物件。"""

    if hasattr(transcript_api, "list_transcripts"):
        return transcript_api.list_transcripts(video_id)

    if hasattr(YouTubeTranscriptApi, "list_transcripts"):
        return YouTubeTranscriptApi.list_transcripts(video_id)

    return transcript_api.list(video_id)


def _to_raw_transcript(fetched_transcript):
    """將 FetchedTranscript 轉換成原始資料格式。"""

    if hasattr(fetched_transcript, "to_raw_data"):
        return fetched_transcript.to_raw_data()

    return list(fetched_transcript)


def _format_target_language(target_language):
    """回傳顯示用的目標字幕語言描述。"""

    if target_language == "zh-Hant":
        return "繁體中文"

    return f"指定的語言 ({target_language})"
>>>>>>> cfeb02a7

def get_summary_from_gemini(content, api_key):
    """將內容傳送給 Gemini API 以獲取摘要"""
    if not api_key:
        return "錯誤：找不到 GEMINI_API_KEY。請確認已設定環境變數。"

    try:
        # 設定 Gemini API
        genai.configure(api_key=api_key)
        model = genai.GenerativeModel('gemini-pro')

        # 準備我們的指令 (Prompt)
        prompt = f"""
        請扮演一位專業的內容分析師。
        請將以下的 YouTube 影片逐字稿，整理成一份清晰、易於理解的條列式重點摘要（3到5點）。
        摘要需使用繁體中文。

        --- 逐字稿開始 ---
        {content}
        --- 逐字稿結束 ---

        重點摘要：
        """
        
        print("\n正在呼叫 AI 產生摘要，請稍候...")
        response = model.generate_content(prompt)
        
        return response.text

    except Exception as e:
        return f"錯誤：呼叫 Gemini API 失敗。詳細原因: {e}"

def main():
    """程式主進入點"""
    parser = argparse.ArgumentParser(description="輸入一個 YouTube 影片網址，產生影片的 AI 摘要。")
    parser.add_argument("video_url", type=str, help="要進行摘要的 YouTube 影片網址。")
    args = parser.parse_args()

    video_id = get_video_id(args.video_url)

    if not video_id:
        print("錯誤：無法從輸入的網址中解析出有效的 YouTube Video ID。")
        return

    print(f"正在處理影片 ID: {video_id}")
    
    title, transcript, error_message = get_youtube_content(video_id)

    if transcript:
        summary = get_summary_from_gemini(transcript, GEMINI_API_KEY)

        print("\n==================================================")
        print(f"影片標題： {title}")
        print("==================================================")
        print("\n--- AI 重點摘要 ---\n")
        print(summary)
        print("\n-------------------\n")
        # print("\n--- 完整逐字稿 ---\n") # 如果需要，可以取消這一行的註解來顯示完整逐字稿
        # print(transcript)
        print("==================================================")
    elif error_message:
        print(error_message)

if __name__ == "__main__":
    main()<|MERGE_RESOLUTION|>--- conflicted
+++ resolved
@@ -35,283 +35,6 @@
         if match:
             return match.group(1)
     return None
-
-<<<<<<< HEAD
-def _load_whisper_model():
-    """載入 Whisper 模型（若可用）。"""
-    global _WHISPER_MODEL, _WHISPER_IMPORT_FAILED
-
-    if _WHISPER_MODEL is not None:
-        return _WHISPER_MODEL
-
-    if _WHISPER_IMPORT_FAILED:
-        return None
-
-    try:
-        whisper_module = importlib.import_module("whisper")
-    except ImportError:
-        print("警告：未安裝 whisper 套件，無法使用離線語音轉文字備援。")
-        _WHISPER_IMPORT_FAILED = True
-        return None
-
-    try:
-        _WHISPER_MODEL = whisper_module.load_model(WHISPER_MODEL_NAME)
-    except Exception as exc:
-        print(f"警告：Whisper 模型載入失敗（{exc}），無法使用離線語音轉文字備援。")
-        _WHISPER_IMPORT_FAILED = True
-        return None
-
-    return _WHISPER_MODEL
-
-
-def _download_audio_with_ytdlp(video_url: str, download_dir: Path) -> Optional[Path]:
-    """使用 yt-dlp 下載影片的音訊檔。"""
-    try:
-        from yt_dlp import YoutubeDL
-    except ImportError:
-        print("警告：未安裝 yt-dlp 套件，無法下載音訊。")
-        return None
-
-    ydl_opts = {
-        "format": "bestaudio/best",
-        "outtmpl": str(download_dir / "%(id)s.%(ext)s"),
-        "quiet": True,
-        "no_warnings": True,
-        "noplaylist": True,
-        "postprocessors": [
-            {
-                "key": "FFmpegExtractAudio",
-                "preferredcodec": "mp3",
-                "preferredquality": "192",
-            }
-        ],
-    }
-
-    try:
-        with YoutubeDL(ydl_opts) as ydl:
-            info = ydl.extract_info(video_url, download=True)
-            video_id = info.get("id")
-    except Exception as exc:
-        print(f"警告：下載音訊失敗（{exc}）。")
-        return None
-
-    if not video_id:
-        return None
-
-    audio_path = download_dir / f"{video_id}.mp3"
-    if audio_path.exists():
-        return audio_path
-
-    # 若後處理產生不同副檔名，嘗試尋找其他檔案
-    for candidate in download_dir.glob(f"{video_id}.*"):
-        if candidate.is_file():
-            return candidate
-
-    return None
-
-
-def _transcribe_audio(audio_path: Path) -> Optional[str]:
-    """利用 Whisper 將音訊檔轉為文字。"""
-    model = _load_whisper_model()
-    if model is None:
-        return None
-
-    try:
-        result = model.transcribe(str(audio_path))
-        text = result.get("text", "")
-    except Exception as exc:
-        print(f"警告：Whisper 轉寫失敗（{exc}）。")
-        return None
-
-    return text.strip() or None
-
-
-def _transcribe_with_offline_fallback(video_id: str) -> Optional[str]:
-    """當無法取得官方逐字稿時，改以下載音訊並離線轉寫。"""
-    video_url = f"https://www.youtube.com/watch?v={video_id}"
-
-    with TemporaryDirectory() as tmp_dir:
-        audio_path = _download_audio_with_ytdlp(video_url, Path(tmp_dir))
-        if not audio_path:
-            return None
-
-        return _transcribe_audio(audio_path)
-
-
-def get_youtube_content(video_id: str) -> Tuple[Optional[str], Optional[str]]:
-    """根據 video_id 取得影片標題和逐字稿，必要時使用離線備援。"""
-    video_url = f"https://www.youtube.com/watch?v={video_id}"
-
-    try:
-        yt = YouTube(video_url)
-        title = yt.title
-    except Exception as exc:
-        print(f"錯誤：無法獲取影片 '{video_id}' 的標題。詳細原因: {exc}")
-        title = None
-
-    transcript = None
-
-    try:
-        transcript_list = YouTubeTranscriptApi.get_transcript(
-            video_id, languages=['zh-TW', 'zh-Hant', 'en', 'zh-Hans']
-        )
-        transcript = " ".join(item['text'] for item in transcript_list)
-    except Exception as exc:
-        print(f"警告：官方字幕取得失敗，改用離線語音轉文字備援。詳細原因: {exc}")
-
-    if transcript:
-        return title, transcript
-
-    fallback_transcript = _transcribe_with_offline_fallback(video_id)
-    if fallback_transcript:
-        return title, fallback_transcript
-
-    print(f"錯誤：無法取得影片 '{video_id}' 的文字內容。")
-    return title, None
-=======
-def get_youtube_content(video_id, target_language="zh-Hant"):
-    """根據 video_id 取得影片標題和逐字稿。
-
-    Args:
-        video_id: YouTube 影片 ID。
-        target_language: 希望取得或翻譯的字幕語系，預設為繁體中文。
-
-    Returns:
-        tuple[str | None, str | None, str | None]:
-            - title: 影片標題（若取得失敗則為 None）。
-            - transcript: 取得成功的字幕內容，失敗時為 None。
-            - error_message: 取得字幕失敗時給使用者的說明訊息，成功時為 None。
-    """
-
-    try:
-        yt = YouTube(f"https://www.youtube.com/watch?v={video_id}")
-        title = yt.title
-    except Exception as exc:  # pragma: no cover - 極少觸發，仍提供說明
-        return None, None, f"無法載入影片資訊：{exc}"
-
-    transcript_api = YouTubeTranscriptApi()
-    language_preferences = [target_language, "zh-TW", "zh-Hant", "en", "zh-Hans"]
-
-    try:
-        transcript_list = _fetch_transcript(transcript_api, video_id, language_preferences)
-        transcript = " ".join(item["text"] for item in transcript_list)
-        return title, transcript, None
-    except NoTranscriptFound:
-        return _handle_missing_transcript(transcript_api, video_id, title, target_language)
-    except TranscriptsDisabled:
-        message = "這支影片的字幕已被停用，無法取得逐字稿。"
-        return title, None, message
-    except VideoUnavailable:
-        message = "影片不存在或已移除，無法取得逐字稿。"
-        return None, None, message
-    except Exception as exc:  # pragma: no cover - 捕捉其他罕見錯誤
-        message = f"取得字幕時發生未知錯誤：{exc}"
-        return title, None, message
-
-
-def _handle_missing_transcript(transcript_api, video_id, title, target_language):
-    """當指定語言字幕不存在時嘗試翻譯其他字幕。"""
-
-    try:
-        transcripts_obj = _list_available_transcripts(transcript_api, video_id)
-    except TranscriptsDisabled:
-        message = "這支影片的字幕已被停用，無法取得逐字稿。"
-        return title, None, message
-    except VideoUnavailable:
-        message = "影片不存在或已移除，無法取得逐字稿。"
-        return None, None, message
-    except Exception as exc:  # pragma: no cover - 捕捉其他罕見錯誤
-        message = f"無法取得字幕清單：{exc}"
-        return title, None, message
-
-    transcript_list = None
-
-    try:
-        transcript_obj = transcripts_obj.find_transcript([target_language])
-        transcript_list = _to_raw_transcript(transcript_obj.fetch())
-    except NoTranscriptFound:
-        transcript_list = None
-
-    if transcript_list is None:
-        available_transcripts = list(transcripts_obj)
-        for transcript in available_transcripts:
-            if not getattr(transcript, "is_translatable", False):
-                continue
-            try:
-                translated = transcript.translate(target_language)
-                transcript_list = _to_raw_transcript(translated.fetch())
-                break
-            except (NoTranscriptFound, TranscriptsDisabled, VideoUnavailable):
-                continue
-            except Exception:  # pragma: no cover - 忽略其他翻譯錯誤
-                continue
-    else:
-        available_transcripts = list(transcripts_obj)
-
-    if transcript_list:
-        transcript = " ".join(item["text"] for item in transcript_list)
-        return title, transcript, None
-
-    available_languages = sorted(
-        {getattr(t, "language_code", "") for t in available_transcripts if getattr(t, "language_code", "")}
-    )
-
-    if available_languages:
-        message = (
-            "影片僅提供以下語言的字幕，且無法翻譯成"
-            f"{_format_target_language(target_language)}： {', '.join(available_languages)}。"
-        )
-    else:
-        message = (
-            "這支影片沒有可用的字幕，也無法翻譯成"
-            f"{_format_target_language(target_language)}。"
-        )
-
-    return title, None, message
-
-
-def _fetch_transcript(transcript_api, video_id, languages):
-    """取得指定語言優先序的字幕內容。"""
-
-    if hasattr(transcript_api, "get_transcript"):
-        return transcript_api.get_transcript(video_id, languages=languages)
-
-    if hasattr(YouTubeTranscriptApi, "get_transcript"):
-        return YouTubeTranscriptApi.get_transcript(video_id, languages=languages)
-
-    fetched = transcript_api.fetch(video_id, languages=languages)
-    return _to_raw_transcript(fetched)
-
-
-def _list_available_transcripts(transcript_api, video_id):
-    """取得可用字幕的 TranscriptList 物件。"""
-
-    if hasattr(transcript_api, "list_transcripts"):
-        return transcript_api.list_transcripts(video_id)
-
-    if hasattr(YouTubeTranscriptApi, "list_transcripts"):
-        return YouTubeTranscriptApi.list_transcripts(video_id)
-
-    return transcript_api.list(video_id)
-
-
-def _to_raw_transcript(fetched_transcript):
-    """將 FetchedTranscript 轉換成原始資料格式。"""
-
-    if hasattr(fetched_transcript, "to_raw_data"):
-        return fetched_transcript.to_raw_data()
-
-    return list(fetched_transcript)
-
-
-def _format_target_language(target_language):
-    """回傳顯示用的目標字幕語言描述。"""
-
-    if target_language == "zh-Hant":
-        return "繁體中文"
-
-    return f"指定的語言 ({target_language})"
->>>>>>> cfeb02a7
 
 def get_summary_from_gemini(content, api_key):
     """將內容傳送給 Gemini API 以獲取摘要"""
