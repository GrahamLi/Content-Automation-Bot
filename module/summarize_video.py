import os
import argparse
import re
from pathlib import Path
from tempfile import TemporaryDirectory
from typing import Optional, Tuple

import google.generativeai as genai
from youtube_transcript_api import (
    YouTubeTranscriptApi,
    NoTranscriptFound,
    TranscriptsDisabled,
    VideoUnavailable,
)
from pytube import YouTube
from yt_dlp import YoutubeDL
from yt_dlp.utils import DownloadError

# 匯入 Whisper 函式庫，並處理可能未安裝的情況
try:
    import whisper
    WHISPER_AVAILABLE = True
except ImportError:
    print("警告：Whisper 函式庫未安裝，語音轉文字的備用方案將無法使用。")
    print("請執行: pip install git+https://github.com/openai/whisper.git")
    WHISPER_AVAILABLE = False


# --- 設定區 ---
# 從環境變數讀取 API 金鑰
GEMINI_API_KEY = os.getenv("GEMINI_API_KEY")

WHISPER_MODEL_NAME = os.getenv("WHISPER_MODEL_NAME", "base")
_WHISPER_MODEL: Optional["whisper.Whisper"] = None
_WHISPER_IMPORT_FAILED = False


def get_video_id(url):
    """從各種 YouTube URL 格式中解析出 video_id"""
    patterns = [
        r'(?:https?:\/\/)?(?:www\.)?youtube\.com\/watch\?v=([a-zA-Z0-9_-]{11})',
        r'(?:https?:\/\/)?youtu\.be\/([a-zA-Z0-9_-]{11})',
        r'(?:https?:\/\/)?(?:www\.)?youtube\.com\/shorts\/([a-zA-Z0-9_-]{11})'
    ]
    for pattern in patterns:
        match = re.search(pattern, url)
        if match:
            return match.group(1)
    return None


def _fetch_video_title(video_id: str) -> Optional[str]:
    """使用 pytube 取得影片標題，失敗時回傳 None。"""

    try:
        yt = YouTube(f"https://www.youtube.com/watch?v={video_id}")
        return yt.title
    except Exception:
        return None


def _call_transcript_method(owner: object, method_name: str, *args):
    """呼叫字幕 API 的方法，並處理補齊 self 的需求。"""

    try:
        method = getattr(owner, method_name)
    except AttributeError:
        return None

    if not callable(method):
        return None

    try:
        return method(*args)
    except AssertionError:
        return None
    except TypeError as exc:
        if "positional argument" not in str(exc) or not isinstance(owner, type):
            raise
        instance = owner()
        try:
<<<<<<< HEAD
            bound_method = getattr(instance, method_name)
        except AttributeError:
=======
            return method(owner(), *args)
        except Exception:
>>>>>>> 672c59f7
            return None

        if not callable(bound_method):
            return None

        try:
            return bound_method(*args)
        except AssertionError:
            return None

def _list_transcripts_for_video(video_id: str):
    """嘗試以各種方式列出影片的字幕清單。"""

    transcripts = _call_transcript_method(YouTubeTranscriptApi, "list_transcripts", video_id)
    if transcripts is not None:
        return transcripts

    transcripts = _call_transcript_method(YouTubeTranscriptApi, "list", video_id)
    if transcripts is not None:
        return transcripts

    return None


def _probe_transcript_errors(
    video_id: str,
) -> Optional[Tuple[Optional[str], Optional[str], Optional[str]]]:
    """使用 fetch 類方法觸發例外，以取得使用者友善訊息。"""

    for method_name in ("get_transcript", "fetch"):
        try:
            result = _call_transcript_method(
                YouTubeTranscriptApi,
                method_name,
                video_id,
                ['zh-Hant', 'zh-TW', 'zh-CN'],
            )
        except TranscriptsDisabled:
            title = _fetch_video_title(video_id)
            return title, None, "這支影片的字幕已被停用，無法取得逐字稿。"
        except VideoUnavailable:
            return None, None, "影片不存在或已移除，無法取得逐字稿。"
        except NoTranscriptFound:
            title = _fetch_video_title(video_id)
            return title, None, "影片沒有提供任何字幕，無法取得逐字稿。"
        except Exception as exc:  # pragma: no cover - 非預期例外
            error_message = (
                f"錯誤：處理影片 '{video_id}' 時發生無法恢復的錯誤。\n詳細原因: {exc}"
            )
            return None, None, error_message

        if result:
            transcript_text = " ".join(
                entry.get("text", "") for entry in result if isinstance(entry, dict)
            ).strip()
            if transcript_text:
                title = _fetch_video_title(video_id)
                return title, transcript_text, None

    return None

def get_youtube_content(video_id: str) -> Tuple[Optional[str], Optional[str], Optional[str]]:
    """嘗試取得指定影片的標題與官方字幕內容。"""

    try:
        transcripts = _list_transcripts_for_video(video_id)
    except TranscriptsDisabled:
        title = _fetch_video_title(video_id)
        return title, None, "這支影片的字幕已被停用，無法取得逐字稿。"
    except VideoUnavailable:
        return None, None, "影片不存在或已移除，無法取得逐字稿。"
    except NoTranscriptFound:
        title = _fetch_video_title(video_id)
        return title, None, "影片沒有提供任何字幕，無法取得逐字稿。"
    except Exception as exc:
        error_message = (
            f"錯誤：處理影片 '{video_id}' 時發生無法恢復的錯誤。\n詳細原因: {exc}"
        )
        return None, None, error_message

    if transcripts is None:
        probe_result = _probe_transcript_errors(video_id)
        if probe_result is not None:
            return probe_result

        title = _fetch_video_title(video_id)
        return title, None, "影片沒有提供任何字幕，無法取得逐字稿。"

    title = _fetch_video_title(video_id)
    transcript_obj = None

    try:
        transcript_obj = transcripts.find_transcript(['zh-Hant', 'zh-TW', 'zh-CN'])
    except NoTranscriptFound:
        available_languages = []
        for transcript in transcripts:
            language_code = getattr(transcript, "language_code", None) or getattr(
                transcript, "language", ""
            )
            if language_code and language_code not in available_languages:
                available_languages.append(language_code)

            if transcript_obj is None and getattr(transcript, "is_translatable", False):
                try:
                    transcript_obj = transcript.translate('zh-Hant')
                    break
                except NoTranscriptFound:
                    continue

        if transcript_obj is None:
            if available_languages:
                languages_text = ", ".join(available_languages)
                message = (
                    "影片僅提供以下語言的字幕，且無法翻譯成繁體中文： "
                    f"{languages_text}。"
                )
            else:
                message = "影片沒有提供任何字幕，無法取得逐字稿。"
            return title, None, message
    except TranscriptsDisabled:
        return title, None, "這支影片的字幕已被停用，無法取得逐字稿。"
    except VideoUnavailable:
        return None, None, "影片不存在或已移除，無法取得逐字稿。"
    except Exception as exc:
        error_message = (
            f"錯誤：處理影片 '{video_id}' 時發生無法恢復的錯誤。\n詳細原因: {exc}"
        )
        return title, None, error_message

    try:
        transcript_entries = transcript_obj.fetch()
    except Exception as exc:
        error_message = (
            f"錯誤：處理影片 '{video_id}' 時發生無法恢復的錯誤。\n詳細原因: {exc}"
        )
        return title, None, error_message

    transcript_text = " ".join(entry.get("text", "") for entry in transcript_entries).strip()
    if not transcript_text:
        return title, None, "取得官方字幕失敗：字幕內容為空。"

    return title, transcript_text, None


def get_summary_from_gemini(content, api_key):
    """將內容傳送給 Gemini API 以獲取摘要"""
    if not api_key:
        return "錯誤：找不到 GEMINI_API_KEY。請確認已設定環境變數。"
    try:
        genai.configure(api_key=api_key)
        model = genai.GenerativeModel('gemini-pro')
        prompt = f"""
        請扮演一位專業的內容分析師。
        請將以下的 YouTube 影片逐字稿，整理成一份清晰、易於理解的條列式重點摘要（3到5點）。
        摘要需使用繁體中文。
        --- 逐字稿開始 ---
        {content}
        --- 逐字稿結束 ---
        重點摘要：
        """
        print("\n正在呼叫 AI 產生摘要，請稍候...")
        response = model.generate_content(prompt)
        return response.text
    except Exception as e:
        return f"錯誤：呼叫 Gemini API 失敗。詳細原因: {e}"


def load_whisper_model():
    """Lazy-load Whisper 模型，避免在未安裝時崩潰"""
    global _WHISPER_MODEL, _WHISPER_IMPORT_FAILED

    if _WHISPER_MODEL is not None:
        return _WHISPER_MODEL

    if _WHISPER_IMPORT_FAILED:
        raise RuntimeError("Whisper 模組先前載入失敗，請確認已安裝 openai-whisper。")

    try:
        import whisper  # type: ignore
    except ImportError as exc:  # pragma: no cover - 依賴於外部環境
        _WHISPER_IMPORT_FAILED = True
        raise RuntimeError(
            "Whisper 模組未安裝。請執行 `pip install openai-whisper`。"
        ) from exc

    try:
        _WHISPER_MODEL = whisper.load_model(WHISPER_MODEL_NAME)
    except Exception as exc:  # pragma: no cover - 實際錯誤依環境而定
        _WHISPER_IMPORT_FAILED = True
        raise RuntimeError(f"Whisper 模型載入失敗：{exc}") from exc

    return _WHISPER_MODEL


def download_audio_with_ytdlp(
    video_id: str, output_dir: Path
) -> Tuple[Optional[Path], Optional[str]]:
    """使用 yt-dlp 下載指定影片的最佳音訊"""
    video_url = f"https://www.youtube.com/watch?v={video_id}"
    output_dir.mkdir(parents=True, exist_ok=True)

    options = {
        "format": "bestaudio/best",
        "outtmpl": str(output_dir / "%(id)s.%(ext)s"),
        "noplaylist": True,
        "quiet": True,
        "no_warnings": True,
    }

    try:
        with YoutubeDL(options) as ydl:
            ydl.download([video_url])
    except DownloadError as exc:
        return None, f"yt-dlp 下載音訊失敗：{exc}"
    except Exception as exc:  # pragma: no cover - 依賴於外部工具
        return None, f"yt-dlp 下載音訊時發生未預期的錯誤：{exc}"

    downloaded_files = list(output_dir.glob(f"{video_id}.*"))
    if not downloaded_files:
        return None, "yt-dlp 下載完成，但找不到音訊檔案。"

    return downloaded_files[0], None


def transcribe_audio_with_whisper(audio_path: Path) -> str:
    """使用 Whisper 對音訊檔進行轉錄"""
    model = load_whisper_model()
    result = model.transcribe(str(audio_path))
    text = result.get("text", "").strip()
    if not text:
        raise RuntimeError("Whisper 未能產生有效的逐字稿。")
    return text


def generate_transcript_with_whisper(video_id: str) -> Tuple[Optional[str], Optional[str]]:
    """利用 yt-dlp + Whisper 取得影片的備援逐字稿"""
    try:
        with TemporaryDirectory() as tmp_dir:
            tmp_path = Path(tmp_dir)
            audio_file, download_error = download_audio_with_ytdlp(video_id, tmp_path)
            if download_error:
                return None, download_error
            if audio_file is None:  # 型別保險，理論上不會發生
                return None, "yt-dlp 未傳回音訊檔案。"

            try:
                transcript_text = transcribe_audio_with_whisper(audio_file)
            except Exception as exc:  # pragma: no cover - 依環境而定
                return None, str(exc)

            return transcript_text, None
    except Exception as exc:  # pragma: no cover - 建立暫存目錄失敗等
        return None, str(exc)

def main():
    """程式主進入點"""
    parser = argparse.ArgumentParser(description="輸入一個 YouTube 影片網址，產生影片的 AI 摘要。")
    parser.add_argument("video_url", type=str, help="要進行摘要的 YouTube 影片網址。")
    args = parser.parse_args()

    video_id = get_video_id(args.video_url)
    if not video_id:
        print("錯誤：無法從輸入的網址中解析出有效的 YouTube Video ID。")
        return

    print(f"正在處理影片 ID: {video_id}")
    
    title, transcript, message = get_youtube_content(video_id)

    if message:
        print(f"\n{message}")

    if not transcript:
        if title is None:
            return

        if not WHISPER_AVAILABLE:
            print("Whisper 函式庫未安裝，無法執行 Plan B。")
            return

        print("正在啟動語音轉文字備用方案 (Plan B)...")
        transcript, whisper_error = generate_transcript_with_whisper(video_id)
        if whisper_error:
            print(f"Plan B 失敗：{whisper_error}")
            return

    if not transcript:
        print("\n處理失敗：無法取得影片逐字稿。")
        return

    if title is None:
        title = _fetch_video_title(video_id)

    summary = get_summary_from_gemini(transcript, GEMINI_API_KEY)

    print("\n==================================================")
    print(f"影片標題： {title}")
    print("==================================================")
    print("\n--- AI 重點摘要 ---\n")
    print(summary)
    print("\n-------------------\n")
    # 如果需要，可以取消下一行的註解來顯示完整逐字稿
    # print(f"\n--- 完整逐字稿 ---\n\n{transcript}")
    print("==================================================")

if __name__ == "__main__":
    main()<|MERGE_RESOLUTION|>--- conflicted
+++ resolved
@@ -79,13 +79,7 @@
             raise
         instance = owner()
         try:
-<<<<<<< HEAD
-            bound_method = getattr(instance, method_name)
-        except AttributeError:
-=======
-            return method(owner(), *args)
-        except Exception:
->>>>>>> 672c59f7
+
             return None
 
         if not callable(bound_method):
